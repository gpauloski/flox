"""
This global_module implements several functions that can be used to create `FloxDataset` objects. These are used
to do local simulations (or remote simulations) with benchmark Machine Learning data (e.g., `MNIST`, `CIFAR-10`).
More specifically, this global_module aims to make it easy to launch FL experiments with different statistical data
distributions.

## Kinds of Datasets in FLoX
Datasets in FLoX can grossly be thought of from a simple mental model with two types of data:

2. **Real-World:** naturally decentralized data for real-world FL experimentation/deployment
1. **Simulated:** federated subsets of a single, centralized dataset** for simulated FL experimentation

The former is aptly referred to as **Real-World** data and the latter is referred to as **Simulated** data.

```mermaid
flowchart LR
    base([FLoX-compatible Datasets])

    torch([PyTorch])
    flox([FLoX])

    mp[Map-style Dataset]
    it[Iter-style Dataset]
    subs[Federated Subsets]

    subgraph Real-World
        direction TB
        torch-->it
        torch-->mp
    end

    subgraph Simulated
        direction TB
        flox-->subs
    end

    base-->Real-World
    base-->Simulated

    Real-World-->|FLoX utility funcs|Simulated
```

### Real-World Datasets
Real-world data refer to the data that are already located on decentralized devices. In this case, the data are
naturally already decentralized. This means the only tasks necessary are to load them into memory and preprocess the
data before using them to train the model. The standard PyTorch ``Dataset`` object included in the ``torch.utils.data``
global_module already does this well. So these types of use cases for FLoX users will only require a standard PyTorch
``Dataset``.

Standard PyTorch data can be written using an iter-style or a map-style implementation (read more on this
[here](https://pytorch.org/tutorials/beginner/data_loading_tutorial.html)).


### Simulated Datasets
Simulated data are needed for FL research and experimentation for discovering better algorithms for aggregation,
parameter communication, worker/client/endpoint selection, etc. In this way, a simulated dataset takes a dataset
that is naturally *centralized* and converts it into a *decentralized* dataset. Unlike real-world data that are
already decentralized (e.g., data on decentralized sensors), simulated data will take a benchmark dataset (e.g.,
ImageNet) and split across a ``Flock`` network.

FLoX includes utility functions to simplify the conversion from a standard, centralized PyTorch dataset to a
simulated, decentralized dataset.
"""
<<<<<<< HEAD
from flox.data.core import FederatedSubsets, FloxDataset
from flox.data.utils import fed_barplot, federated_split

__all__ = ["FloxDataset", "FederatedSubsets", "fed_barplot", "federated_split"]
=======

from flox.data.core import FederatedSubsets, FloxDataset, LocalDataset
from flox.data.utils import fed_barplot, federated_split


__all__ = [
    "FloxDataset",
    "LocalDataset",
    "FederatedSubsets",
    "fed_barplot",
    "federated_split",
]
>>>>>>> b0d95e71
<|MERGE_RESOLUTION|>--- conflicted
+++ resolved
@@ -61,12 +61,6 @@
 FLoX includes utility functions to simplify the conversion from a standard, centralized PyTorch dataset to a
 simulated, decentralized dataset.
 """
-<<<<<<< HEAD
-from flox.data.core import FederatedSubsets, FloxDataset
-from flox.data.utils import fed_barplot, federated_split
-
-__all__ = ["FloxDataset", "FederatedSubsets", "fed_barplot", "federated_split"]
-=======
 
 from flox.data.core import FederatedSubsets, FloxDataset, LocalDataset
 from flox.data.utils import fed_barplot, federated_split
@@ -78,5 +72,4 @@
     "FederatedSubsets",
     "fed_barplot",
     "federated_split",
-]
->>>>>>> b0d95e71
+]